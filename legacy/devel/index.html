--- conflicted
+++ resolved
@@ -1,594 +1,297 @@
-<<<<<<< HEAD
-<!DOCTYPE html>
-<html lang="en">
-<head>
-    <meta charset="UTF-8">
-    <meta name="viewport" content="width=device-width, initial-scale=1.0">
-    <title>D&D Beyond to Fantasy Grounds Converter v2.0</title>
-    <link href="https://fonts.googleapis.com/css2?family=Cinzel:wght@400;600&family=Inter:wght@300;400;500;600&display=swap" rel="stylesheet">
-    <link href="https://cdnjs.cloudflare.com/ajax/libs/font-awesome/6.0.0/css/all.min.css" rel="stylesheet">
-=======
-<!DOCTYPE html>
-<html lang="en">
-<head>
-    <meta charset="UTF-8">
-    <meta name="viewport" content="width=device-width, initial-scale=1.0">
-    <title>D&D Beyond to Fantasy Grounds Converter v2.0</title>
-    <link href="https://fonts.googleapis.com/css2?family=Cinzel:wght@400;600&family=Inter:wght@300;400;500;600&display=swap" rel="stylesheet">
-    <link href="https://cdnjs.cloudflare.com/ajax/libs/font-awesome/6.0.0/css/all.min.css" rel="stylesheet">
->>>>>>> f9935e1f
+<!DOCTYPE html>
+<html lang="en">
+<head>
+    <meta charset="UTF-8">
+    <meta name="viewport" content="width=device-width, initial-scale=1.0">
+    <title>D&D Beyond to Fantasy Grounds Converter v2.0</title>
+    <link href="https://fonts.googleapis.com/css2?family=Cinzel:wght@400;600&family=Inter:wght@300;400;500;600&display=swap" rel="stylesheet">
+    <link href="https://cdnjs.cloudflare.com/ajax/libs/font-awesome/6.0.0/css/all.min.css" rel="stylesheet">
   <script type="module" crossorigin src="./assets/main-ChorWSfR.js"></script>
   <link rel="modulepreload" crossorigin href="./assets/main-Bc0iBZZG.js">
   <link rel="stylesheet" crossorigin href="./assets/main-jTHqVuHY.css">
   <script type="module">import.meta.url;import("_").catch(()=>1);(async function*(){})().next();if(location.protocol!="file:"){window.__vite_is_modern_browser=true}</script>
   <script type="module">!function(){if(window.__vite_is_modern_browser)return;console.warn("vite: loading legacy chunks, syntax error above and the same error below should be ignored");var e=document.getElementById("vite-legacy-polyfill"),n=document.createElement("script");n.src=e.src,n.onload=function(){System.import(document.getElementById('vite-legacy-entry').getAttribute('data-src'))},document.body.appendChild(n)}();</script>
-<<<<<<< HEAD
-</head>
-<body>
-    <div class="min-h-screen bg-dnd-dark text-white">
-        <nav class="bg-dnd-red p-4">
-            <div class="container mx-auto flex justify-between items-center">
-                <div class="flex space-x-6">
-                    <a href="index.html" class="text-dnd-gold font-semibold"><i class="fas fa-home"></i> Home</a>
-                    <a href="about.html" class="text-white hover:text-dnd-gold"><i class="fas fa-info-circle"></i> About</a>
-                    <a href="contact.html" class="text-white hover:text-dnd-gold"><i class="fas fa-envelope"></i> Contact</a>
-                    <a href="donate.html" class="text-white hover:text-dnd-gold"><i class="fas fa-heart"></i> Donate</a>
-                </div>
-                <div class="font-cinzel text-xl font-semibold text-dnd-gold">
-                    Character Transfer Tool v2.0
-                </div>
-            </div>
-        </nav>
-
-        <main class="container mx-auto py-12 px-4">
-            <div class="text-center mb-12">
-                <h1 class="font-cinzel text-5xl font-bold text-dnd-gold mb-4">
-                    D&D Beyond to Fantasy Grounds
-                </h1>
-                <p class="text-xl text-gray-300">
-                    Convert your D&D Beyond characters to Fantasy Grounds format with modern tools
-                </p>
-                <div class="mt-4 px-4 py-2 bg-blue-600 text-white rounded-lg inline-block">
-                    <i class="fas fa-flask mr-2"></i>
-                    Development Version 2.0 - Modern Refactor in Progress
-                </div>
-            </div>
-
-            <!-- Modernization Status Panel (Press Ctrl+Shift+M to toggle) -->
-            <div x-data="modernizationStatus" x-show="showStatus" 
-                 x-transition:enter="transition ease-out duration-300"
-                 x-transition:enter-start="opacity-0 transform scale-95"
-                 x-transition:enter-end="opacity-100 transform scale-100"
-                 x-transition:leave="transition ease-in duration-200"
-                 x-transition:leave-start="opacity-100 transform scale-100"
-                 x-transition:leave-end="opacity-0 transform scale-95"
-                 class="fixed inset-0 bg-black bg-opacity-50 flex items-center justify-center z-50" 
-                 style="display: none;">
-                <div class="bg-gray-800 rounded-lg p-6 max-w-6xl w-full mx-4 max-h-96 overflow-y-auto">
-                    <div class="flex items-center justify-between mb-4">
-                        <h2 class="text-xl font-semibold text-dnd-gold">
-                            <i class="fas fa-flag mr-2"></i>
-                            Modernization Status
-                        </h2>
-                        <div class="flex items-center gap-4">
-                            <div class="text-sm text-gray-300">
-                                <span x-text="getOverallProgress() + '%'"></span> Complete
-                            </div>
-                            <button @click="showStatus = false"
-                                    class="text-gray-400 hover:text-white">
-                                <i class="fas fa-times"></i>
-                            </button>
-                        </div>
-                    </div>
-                    
-                    <div class="mb-4 p-3 bg-blue-900 border border-blue-600 rounded-lg text-blue-200 text-sm">
-                        <i class="fas fa-keyboard mr-2"></i>
-                        Press <kbd class="bg-blue-800 px-1 rounded">Ctrl+Shift+M</kbd> to toggle this panel
-                    </div>
-                    
-                    <!-- Progress Bar -->
-                    <div class="w-full bg-gray-700 rounded-full h-2 mb-6">
-                        <div class="bg-dnd-gold h-2 rounded-full transition-all duration-300" 
-                             :style="`width: ${getOverallProgress()}%`"></div>
-                    </div>
-                    
-                    <!-- Feature Grid -->
-                    <div class="grid grid-cols-1 md:grid-cols-2 lg:grid-cols-3 gap-4">
-                        <template x-for="feature in features" :key="feature.name">
-                            <div class="bg-gray-700 p-4 rounded hover:bg-gray-600 transition-colors">
-                                <div class="flex items-center justify-between mb-2">
-                                    <span class="font-medium" x-text="feature.name"></span>
-                                    <span :class="getStatusColor(feature.status)">
-                                        <i :class="getStatusIcon(feature.status)"></i>
-                                    </span>
-                                </div>
-                                <p class="text-sm text-gray-300" x-text="feature.description"></p>
-                            </div>
-                        </template>
-                    </div>
-                </div>
-            </div>
-
-            <!-- Character Converter Demo -->
-            <div class="bg-gray-800 rounded-lg p-6 mb-8" x-data="characterConverter">
-                <h2 class="text-xl font-semibold mb-4 text-dnd-gold">
-                    <i class="fas fa-magic mr-2"></i>
-                    Modern Character Converter (Demo)
-                </h2>
-                
-                <!-- Notifications -->
-                <div x-show="$store.notifications.hasNotifications" class="mb-4">
-                    <template x-for="notification in $store.notifications.items" :key="notification.id">
-                        <div class="mb-2 p-3 rounded-lg flex items-center justify-between"
-                             :class="{
-                                'bg-green-900 border border-green-600 text-green-200': notification.type === 'success',
-                                'bg-red-900 border border-red-600 text-red-200': notification.type === 'error',
-                                'bg-yellow-900 border border-yellow-600 text-yellow-200': notification.type === 'warning',
-                                'bg-blue-900 border border-blue-600 text-blue-200': notification.type === 'info'
-                             }">
-                            <span x-text="notification.message"></span>
-                            <button @click="$store.notifications.remove(notification.id)" 
-                                    class="ml-2 text-gray-400 hover:text-white">
-                                <i class="fas fa-times"></i>
-                            </button>
-                        </div>
-                    </template>
-                </div>
-                
-                <!-- Converter Form -->
-                <div class="space-y-4">
-                    <div>
-                        <label class="block text-sm font-medium text-gray-300 mb-2">
-                            <i class="fas fa-user mr-2"></i>
-                            Character ID or URL
-                        </label>
-                        <input 
-                            type="text" 
-                            x-model="characterId"
-                            @input="validateCharacterId()"
-                            :class="{'border-red-500': !isValidId, 'border-gray-600': isValidId}"
-                            class="w-full p-3 bg-gray-700 border rounded-lg text-white placeholder-gray-400 focus:ring-2 focus:ring-dnd-gold focus:border-transparent"
-                            placeholder="Enter D&D Beyond character ID (e.g., 8675309) or full URL"
-                            :disabled="isConverting">
-                        <p class="text-sm text-gray-400 mt-1">
-                            Find this in your character URL: dndbeyond.com/character/<strong>8675309</strong>
-                        </p>
-                    </div>
-                    
-                    <!-- Progress Bar -->
-                    <div x-show="isConverting" class="space-y-2">
-                        <div class="flex justify-between text-sm">
-                            <span x-text="currentStep"></span>
-                            <span x-text="progress + '%'"></span>
-                        </div>
-                        <div class="w-full bg-gray-700 rounded-full h-2">
-                            <div class="bg-dnd-gold h-2 rounded-full transition-all duration-300" 
-                                 :style="`width: ${progress}%`"></div>
-                        </div>
-                    </div>
-                    
-                    <!-- Action Buttons -->
-                    <div class="flex gap-4 flex-wrap">
-                        <button 
-                            @click="convertCharacter()"
-                            :disabled="isConverting || !characterId.trim()"
-                            class="btn-primary flex items-center disabled:opacity-50 disabled:cursor-not-allowed">
-                            <i class="fas fa-sync mr-2" :class="{'fa-spin': isConverting}"></i>
-                            <span x-text="isConverting ? 'Converting...' : 'Convert Character'"></span>
-                        </button>
-                        
-                        <button 
-                            @click="resetForm()"
-                            :disabled="isConverting"
-                            class="btn-secondary flex items-center disabled:opacity-50">
-                            <i class="fas fa-undo mr-2"></i>
-                            Reset
-                        </button>
-                        
-                        <button 
-                            @click="downloadResult()"
-                            x-show="$store.conversionResults.hasResult"
-                            class="btn-primary flex items-center">
-                            <i class="fas fa-download mr-2"></i>
-                            Download XML
-                        </button>
-                    </div>
-                    
-                    <!-- Result Preview -->
-                    <div x-show="$store.conversionResults.hasResult" class="mt-6">
-                        <div class="flex items-center justify-between mb-2">
-                            <label class="block text-sm font-medium text-gray-300">
-                                <i class="fas fa-code mr-2"></i>
-                                Generated XML
-                            </label>
-                            <div class="text-sm text-gray-400">
-                                <span x-text="$store.conversionResults.characterName"></span>
-                                (<span x-text="$store.conversionResults.resultSize"></span>)
-                            </div>
-                        </div>
-                        <textarea 
-                            readonly
-                            x-model="$store.conversionResults.result"
-                            class="w-full h-32 p-3 bg-gray-700 border border-gray-600 rounded-lg text-white font-mono text-sm resize-none"
-                            placeholder="Generated XML will appear here..."></textarea>
-                    </div>
-                </div>
-            </div>
-
-            <!-- Quick Links -->
-            <div class="bg-gray-800 rounded-lg p-6">
-                <h2 class="text-xl font-semibold mb-4 text-dnd-gold">
-                    <i class="fas fa-link mr-2"></i>
-                    Quick Links
-                </h2>
-                <div class="grid grid-cols-1 gap-4">
-                    <a href="../index.html" class="bg-dnd-red hover:bg-red-700 p-4 rounded-lg block transition-colors">
-                        <div class="flex items-center">
-                            <i class="fas fa-arrow-left mr-3"></i>
-                            <div>
-                                <div class="font-semibold">Use Legacy Version</div>
-                                <div class="text-sm text-gray-300">Current working converter</div>
-                            </div>
-                        </div>
-                    </a>
-                </div>
-            </div>
-
-            <!-- Feature Flag Admin Panel (Press Ctrl+Shift+F to toggle) -->
-            <div x-data="featureFlagAdmin" x-show="showAdmin" 
-                 x-transition:enter="transition ease-out duration-300"
-                 x-transition:enter-start="opacity-0 transform scale-95"
-                 x-transition:enter-end="opacity-100 transform scale-100"
-                 x-transition:leave="transition ease-in duration-200"
-                 x-transition:leave-start="opacity-100 transform scale-100"
-                 x-transition:leave-end="opacity-0 transform scale-95"
-                 class="fixed inset-0 bg-black bg-opacity-50 flex items-center justify-center z-50" 
-                 style="display: none;">
-                <div class="bg-gray-800 rounded-lg p-6 max-w-4xl w-full mx-4 max-h-96 overflow-y-auto">
-                    <div class="flex items-center justify-between mb-4">
-                        <h2 class="text-xl font-semibold text-dnd-gold">
-                            <i class="fas fa-flag mr-2"></i>
-                            Feature Flag Admin
-                        </h2>
-                        <div class="flex gap-2">
-                            <button @click="clearAllOverrides()"
-                                    class="btn-secondary text-sm">
-                                Clear All Overrides
-                            </button>
-                            <button @click="showAdmin = false"
-                                    class="text-gray-400 hover:text-white">
-                                <i class="fas fa-times"></i>
-                            </button>
-                        </div>
-                    </div>
-                    
-                    <div class="mb-4 p-3 bg-blue-900 border border-blue-600 rounded-lg text-blue-200 text-sm">
-                        <i class="fas fa-keyboard mr-2"></i>
-                        Press <kbd class="bg-blue-800 px-1 rounded">Ctrl+Shift+F</kbd> to toggle this panel
-                    </div>
-                    
-                    <div class="space-y-3">
-                        <template x-for="[key, flag] in Object.entries(flags)" :key="key">
-                            <div class="bg-gray-700 p-4 rounded-lg">
-                                <div class="flex items-center justify-between mb-2">
-                                    <div class="flex items-center gap-3">
-                                        <span class="font-medium" x-text="flag.name || key"></span>
-                                        <span :class="getFlagDisplayClass(key)" x-text="getFlagStatus(key)"></span>
-                                    </div>
-                                    <div class="flex gap-2">
-                                        <button @click="toggleFlag(key)"
-                                                class="btn-primary text-sm">
-                                            Toggle
-                                        </button>
-                                        <button @click="clearOverride(key)"
-                                                x-show="getFlagStatus(key) === 'overridden'"
-                                                class="btn-secondary text-sm">
-                                            Clear Override
-                                        </button>
-                                    </div>
-                                </div>
-                                <p class="text-sm text-gray-300" x-text="flag.description"></p>
-                                <div class="mt-1 text-xs text-gray-400">
-                                    <template x-if="flag.rolloutPercentage !== undefined">
-                                        <span>Rollout: <span x-text="flag.rolloutPercentage"></span>%</span>
-                                    </template>
-                                </div>
-                            </div>
-                        </template>
-                    </div>
-                </div>
-            </div>
-        </main>
-    </div>
-
-
+</head>
+<body>
+    <div class="min-h-screen bg-dnd-dark text-white">
+        <nav class="bg-dnd-red p-4">
+            <div class="container mx-auto flex justify-between items-center">
+                <div class="flex space-x-6">
+                    <a href="index.html" class="text-dnd-gold font-semibold"><i class="fas fa-home"></i> Home</a>
+                    <a href="about.html" class="text-white hover:text-dnd-gold"><i class="fas fa-info-circle"></i> About</a>
+                    <a href="contact.html" class="text-white hover:text-dnd-gold"><i class="fas fa-envelope"></i> Contact</a>
+                    <a href="donate.html" class="text-white hover:text-dnd-gold"><i class="fas fa-heart"></i> Donate</a>
+                </div>
+                <div class="font-cinzel text-xl font-semibold text-dnd-gold">
+                    Character Transfer Tool v2.0
+                </div>
+            </div>
+        </nav>
+
+        <main class="container mx-auto py-12 px-4">
+            <div class="text-center mb-12">
+                <h1 class="font-cinzel text-5xl font-bold text-dnd-gold mb-4">
+                    D&D Beyond to Fantasy Grounds
+                </h1>
+                <p class="text-xl text-gray-300">
+                    Convert your D&D Beyond characters to Fantasy Grounds format with modern tools
+                </p>
+                <div class="mt-4 px-4 py-2 bg-blue-600 text-white rounded-lg inline-block">
+                    <i class="fas fa-flask mr-2"></i>
+                    Development Version 2.0 - Modern Refactor in Progress
+                </div>
+            </div>
+
+            <!-- Modernization Status Panel (Press Ctrl+Shift+M to toggle) -->
+            <div x-data="modernizationStatus" x-show="showStatus" 
+                 x-transition:enter="transition ease-out duration-300"
+                 x-transition:enter-start="opacity-0 transform scale-95"
+                 x-transition:enter-end="opacity-100 transform scale-100"
+                 x-transition:leave="transition ease-in duration-200"
+                 x-transition:leave-start="opacity-100 transform scale-100"
+                 x-transition:leave-end="opacity-0 transform scale-95"
+                 class="fixed inset-0 bg-black bg-opacity-50 flex items-center justify-center z-50" 
+                 style="display: none;">
+                <div class="bg-gray-800 rounded-lg p-6 max-w-6xl w-full mx-4 max-h-96 overflow-y-auto">
+                    <div class="flex items-center justify-between mb-4">
+                        <h2 class="text-xl font-semibold text-dnd-gold">
+                            <i class="fas fa-flag mr-2"></i>
+                            Modernization Status
+                        </h2>
+                        <div class="flex items-center gap-4">
+                            <div class="text-sm text-gray-300">
+                                <span x-text="getOverallProgress() + '%'"></span> Complete
+                            </div>
+                            <button @click="showStatus = false"
+                                    class="text-gray-400 hover:text-white">
+                                <i class="fas fa-times"></i>
+                            </button>
+                        </div>
+                    </div>
+                    
+                    <div class="mb-4 p-3 bg-blue-900 border border-blue-600 rounded-lg text-blue-200 text-sm">
+                        <i class="fas fa-keyboard mr-2"></i>
+                        Press <kbd class="bg-blue-800 px-1 rounded">Ctrl+Shift+M</kbd> to toggle this panel
+                    </div>
+                    
+                    <!-- Progress Bar -->
+                    <div class="w-full bg-gray-700 rounded-full h-2 mb-6">
+                        <div class="bg-dnd-gold h-2 rounded-full transition-all duration-300" 
+                             :style="`width: ${getOverallProgress()}%`"></div>
+                    </div>
+                    
+                    <!-- Feature Grid -->
+                    <div class="grid grid-cols-1 md:grid-cols-2 lg:grid-cols-3 gap-4">
+                        <template x-for="feature in features" :key="feature.name">
+                            <div class="bg-gray-700 p-4 rounded hover:bg-gray-600 transition-colors">
+                                <div class="flex items-center justify-between mb-2">
+                                    <span class="font-medium" x-text="feature.name"></span>
+                                    <span :class="getStatusColor(feature.status)">
+                                        <i :class="getStatusIcon(feature.status)"></i>
+                                    </span>
+                                </div>
+                                <p class="text-sm text-gray-300" x-text="feature.description"></p>
+                            </div>
+                        </template>
+                    </div>
+                </div>
+            </div>
+
+            <!-- Character Converter Demo -->
+            <div class="bg-gray-800 rounded-lg p-6 mb-8" x-data="characterConverter">
+                <h2 class="text-xl font-semibold mb-4 text-dnd-gold">
+                    <i class="fas fa-magic mr-2"></i>
+                    Modern Character Converter (Demo)
+                </h2>
+                
+                <!-- Notifications -->
+                <div x-show="$store.notifications.hasNotifications" class="mb-4">
+                    <template x-for="notification in $store.notifications.items" :key="notification.id">
+                        <div class="mb-2 p-3 rounded-lg flex items-center justify-between"
+                             :class="{
+                                'bg-green-900 border border-green-600 text-green-200': notification.type === 'success',
+                                'bg-red-900 border border-red-600 text-red-200': notification.type === 'error',
+                                'bg-yellow-900 border border-yellow-600 text-yellow-200': notification.type === 'warning',
+                                'bg-blue-900 border border-blue-600 text-blue-200': notification.type === 'info'
+                             }">
+                            <span x-text="notification.message"></span>
+                            <button @click="$store.notifications.remove(notification.id)" 
+                                    class="ml-2 text-gray-400 hover:text-white">
+                                <i class="fas fa-times"></i>
+                            </button>
+                        </div>
+                    </template>
+                </div>
+                
+                <!-- Converter Form -->
+                <div class="space-y-4">
+                    <div>
+                        <label class="block text-sm font-medium text-gray-300 mb-2">
+                            <i class="fas fa-user mr-2"></i>
+                            Character ID or URL
+                        </label>
+                        <input 
+                            type="text" 
+                            x-model="characterId"
+                            @input="validateCharacterId()"
+                            :class="{'border-red-500': !isValidId, 'border-gray-600': isValidId}"
+                            class="w-full p-3 bg-gray-700 border rounded-lg text-white placeholder-gray-400 focus:ring-2 focus:ring-dnd-gold focus:border-transparent"
+                            placeholder="Enter D&D Beyond character ID (e.g., 8675309) or full URL"
+                            :disabled="isConverting">
+                        <p class="text-sm text-gray-400 mt-1">
+                            Find this in your character URL: dndbeyond.com/character/<strong>8675309</strong>
+                        </p>
+                    </div>
+                    
+                    <!-- Progress Bar -->
+                    <div x-show="isConverting" class="space-y-2">
+                        <div class="flex justify-between text-sm">
+                            <span x-text="currentStep"></span>
+                            <span x-text="progress + '%'"></span>
+                        </div>
+                        <div class="w-full bg-gray-700 rounded-full h-2">
+                            <div class="bg-dnd-gold h-2 rounded-full transition-all duration-300" 
+                                 :style="`width: ${progress}%`"></div>
+                        </div>
+                    </div>
+                    
+                    <!-- Action Buttons -->
+                    <div class="flex gap-4 flex-wrap">
+                        <button 
+                            @click="convertCharacter()"
+                            :disabled="isConverting || !characterId.trim()"
+                            class="btn-primary flex items-center disabled:opacity-50 disabled:cursor-not-allowed">
+                            <i class="fas fa-sync mr-2" :class="{'fa-spin': isConverting}"></i>
+                            <span x-text="isConverting ? 'Converting...' : 'Convert Character'"></span>
+                        </button>
+                        
+                        <button 
+                            @click="resetForm()"
+                            :disabled="isConverting"
+                            class="btn-secondary flex items-center disabled:opacity-50">
+                            <i class="fas fa-undo mr-2"></i>
+                            Reset
+                        </button>
+                        
+                        <button 
+                            @click="downloadResult()"
+                            x-show="$store.conversionResults.hasResult"
+                            class="btn-primary flex items-center">
+                            <i class="fas fa-download mr-2"></i>
+                            Download XML
+                        </button>
+                    </div>
+                    
+                    <!-- Result Preview -->
+                    <div x-show="$store.conversionResults.hasResult" class="mt-6">
+                        <div class="flex items-center justify-between mb-2">
+                            <label class="block text-sm font-medium text-gray-300">
+                                <i class="fas fa-code mr-2"></i>
+                                Generated XML
+                            </label>
+                            <div class="text-sm text-gray-400">
+                                <span x-text="$store.conversionResults.characterName"></span>
+                                (<span x-text="$store.conversionResults.resultSize"></span>)
+                            </div>
+                        </div>
+                        <textarea 
+                            readonly
+                            x-model="$store.conversionResults.result"
+                            class="w-full h-32 p-3 bg-gray-700 border border-gray-600 rounded-lg text-white font-mono text-sm resize-none"
+                            placeholder="Generated XML will appear here..."></textarea>
+                    </div>
+                </div>
+            </div>
+
+            <!-- Quick Links -->
+            <div class="bg-gray-800 rounded-lg p-6">
+                <h2 class="text-xl font-semibold mb-4 text-dnd-gold">
+                    <i class="fas fa-link mr-2"></i>
+                    Quick Links
+                </h2>
+                <div class="grid grid-cols-1 gap-4">
+                    <a href="../legacy/index.html" class="bg-dnd-red hover:bg-red-700 p-4 rounded-lg block transition-colors">
+                        <div class="flex items-center">
+                            <i class="fas fa-arrow-left mr-3"></i>
+                            <div>
+                                <div class="font-semibold">Use Legacy Version</div>
+                                <div class="text-sm text-gray-300">Current working converter</div>
+                            </div>
+                        </div>
+                    </a>
+                </div>
+            </div>
+
+            <!-- Feature Flag Admin Panel (Press Ctrl+Shift+F to toggle) -->
+            <div x-data="featureFlagAdmin" x-show="showAdmin" 
+                 x-transition:enter="transition ease-out duration-300"
+                 x-transition:enter-start="opacity-0 transform scale-95"
+                 x-transition:enter-end="opacity-100 transform scale-100"
+                 x-transition:leave="transition ease-in duration-200"
+                 x-transition:leave-start="opacity-100 transform scale-100"
+                 x-transition:leave-end="opacity-0 transform scale-95"
+                 class="fixed inset-0 bg-black bg-opacity-50 flex items-center justify-center z-50" 
+                 style="display: none;">
+                <div class="bg-gray-800 rounded-lg p-6 max-w-4xl w-full mx-4 max-h-96 overflow-y-auto">
+                    <div class="flex items-center justify-between mb-4">
+                        <h2 class="text-xl font-semibold text-dnd-gold">
+                            <i class="fas fa-flag mr-2"></i>
+                            Feature Flag Admin
+                        </h2>
+                        <div class="flex gap-2">
+                            <button @click="clearAllOverrides()"
+                                    class="btn-secondary text-sm">
+                                Clear All Overrides
+                            </button>
+                            <button @click="showAdmin = false"
+                                    class="text-gray-400 hover:text-white">
+                                <i class="fas fa-times"></i>
+                            </button>
+                        </div>
+                    </div>
+                    
+                    <div class="mb-4 p-3 bg-blue-900 border border-blue-600 rounded-lg text-blue-200 text-sm">
+                        <i class="fas fa-keyboard mr-2"></i>
+                        Press <kbd class="bg-blue-800 px-1 rounded">Ctrl+Shift+F</kbd> to toggle this panel
+                    </div>
+                    
+                    <div class="space-y-3">
+                        <template x-for="[key, flag] in Object.entries(flags)" :key="key">
+                            <div class="bg-gray-700 p-4 rounded-lg">
+                                <div class="flex items-center justify-between mb-2">
+                                    <div class="flex items-center gap-3">
+                                        <span class="font-medium" x-text="flag.name || key"></span>
+                                        <span :class="getFlagDisplayClass(key)" x-text="getFlagStatus(key)"></span>
+                                    </div>
+                                    <div class="flex gap-2">
+                                        <button @click="toggleFlag(key)"
+                                                class="btn-primary text-sm">
+                                            Toggle
+                                        </button>
+                                        <button @click="clearOverride(key)"
+                                                x-show="getFlagStatus(key) === 'overridden'"
+                                                class="btn-secondary text-sm">
+                                            Clear Override
+                                        </button>
+                                    </div>
+                                </div>
+                                <p class="text-sm text-gray-300" x-text="flag.description"></p>
+                                <div class="mt-1 text-xs text-gray-400">
+                                    <template x-if="flag.rolloutPercentage !== undefined">
+                                        <span>Rollout: <span x-text="flag.rolloutPercentage"></span>%</span>
+                                    </template>
+                                </div>
+                            </div>
+                        </template>
+                    </div>
+                </div>
+            </div>
+        </main>
+    </div>
++
   <script nomodule>!function(){var e=document,t=e.createElement("script");if(!("noModule"in t)&&"onbeforeload"in t){var n=!1;e.addEventListener("beforeload",(function(e){if(e.target===t)n=!0;else if(!e.target.hasAttribute("nomodule")||!n)return;e.preventDefault()}),!0),t.type="module",t.src=".",e.head.appendChild(t),t.remove()}}();</script>
   <script nomodule crossorigin id="vite-legacy-polyfill" src="./assets/polyfills-legacy-BOYSSMRD.js"></script>
   <script nomodule crossorigin id="vite-legacy-entry" data-src="./assets/main-legacy-B1xW-9oh.js">System.import(document.getElementById('vite-legacy-entry').getAttribute('data-src'))</script>
-</body>
-=======
-</head>
-<body>
-    <div class="min-h-screen bg-dnd-dark text-white">
-        <nav class="bg-dnd-red p-4">
-            <div class="container mx-auto flex justify-between items-center">
-                <div class="flex space-x-6">
-                    <a href="index.html" class="text-dnd-gold font-semibold"><i class="fas fa-home"></i> Home</a>
-                    <a href="about.html" class="text-white hover:text-dnd-gold"><i class="fas fa-info-circle"></i> About</a>
-                    <a href="contact.html" class="text-white hover:text-dnd-gold"><i class="fas fa-envelope"></i> Contact</a>
-                    <a href="donate.html" class="text-white hover:text-dnd-gold"><i class="fas fa-heart"></i> Donate</a>
-                </div>
-                <div class="font-cinzel text-xl font-semibold text-dnd-gold">
-                    Character Transfer Tool v2.0
-                </div>
-            </div>
-        </nav>
-
-        <main class="container mx-auto py-12 px-4">
-            <div class="text-center mb-12">
-                <h1 class="font-cinzel text-5xl font-bold text-dnd-gold mb-4">
-                    D&D Beyond to Fantasy Grounds
-                </h1>
-                <p class="text-xl text-gray-300">
-                    Convert your D&D Beyond characters to Fantasy Grounds format with modern tools
-                </p>
-                <div class="mt-4 px-4 py-2 bg-blue-600 text-white rounded-lg inline-block">
-                    <i class="fas fa-flask mr-2"></i>
-                    Development Version 2.0 - Modern Refactor in Progress
-                </div>
-            </div>
-
-            <!-- Modernization Status Panel (Press Ctrl+Shift+M to toggle) -->
-            <div x-data="modernizationStatus" x-show="showStatus" 
-                 x-transition:enter="transition ease-out duration-300"
-                 x-transition:enter-start="opacity-0 transform scale-95"
-                 x-transition:enter-end="opacity-100 transform scale-100"
-                 x-transition:leave="transition ease-in duration-200"
-                 x-transition:leave-start="opacity-100 transform scale-100"
-                 x-transition:leave-end="opacity-0 transform scale-95"
-                 class="fixed inset-0 bg-black bg-opacity-50 flex items-center justify-center z-50" 
-                 style="display: none;">
-                <div class="bg-gray-800 rounded-lg p-6 max-w-6xl w-full mx-4 max-h-96 overflow-y-auto">
-                    <div class="flex items-center justify-between mb-4">
-                        <h2 class="text-xl font-semibold text-dnd-gold">
-                            <i class="fas fa-flag mr-2"></i>
-                            Modernization Status
-                        </h2>
-                        <div class="flex items-center gap-4">
-                            <div class="text-sm text-gray-300">
-                                <span x-text="getOverallProgress() + '%'"></span> Complete
-                            </div>
-                            <button @click="showStatus = false"
-                                    class="text-gray-400 hover:text-white">
-                                <i class="fas fa-times"></i>
-                            </button>
-                        </div>
-                    </div>
-                    
-                    <div class="mb-4 p-3 bg-blue-900 border border-blue-600 rounded-lg text-blue-200 text-sm">
-                        <i class="fas fa-keyboard mr-2"></i>
-                        Press <kbd class="bg-blue-800 px-1 rounded">Ctrl+Shift+M</kbd> to toggle this panel
-                    </div>
-                    
-                    <!-- Progress Bar -->
-                    <div class="w-full bg-gray-700 rounded-full h-2 mb-6">
-                        <div class="bg-dnd-gold h-2 rounded-full transition-all duration-300" 
-                             :style="`width: ${getOverallProgress()}%`"></div>
-                    </div>
-                    
-                    <!-- Feature Grid -->
-                    <div class="grid grid-cols-1 md:grid-cols-2 lg:grid-cols-3 gap-4">
-                        <template x-for="feature in features" :key="feature.name">
-                            <div class="bg-gray-700 p-4 rounded hover:bg-gray-600 transition-colors">
-                                <div class="flex items-center justify-between mb-2">
-                                    <span class="font-medium" x-text="feature.name"></span>
-                                    <span :class="getStatusColor(feature.status)">
-                                        <i :class="getStatusIcon(feature.status)"></i>
-                                    </span>
-                                </div>
-                                <p class="text-sm text-gray-300" x-text="feature.description"></p>
-                            </div>
-                        </template>
-                    </div>
-                </div>
-            </div>
-
-            <!-- Character Converter Demo -->
-            <div class="bg-gray-800 rounded-lg p-6 mb-8" x-data="characterConverter">
-                <h2 class="text-xl font-semibold mb-4 text-dnd-gold">
-                    <i class="fas fa-magic mr-2"></i>
-                    Modern Character Converter (Demo)
-                </h2>
-                
-                <!-- Notifications -->
-                <div x-show="$store.notifications.hasNotifications" class="mb-4">
-                    <template x-for="notification in $store.notifications.items" :key="notification.id">
-                        <div class="mb-2 p-3 rounded-lg flex items-center justify-between"
-                             :class="{
-                                'bg-green-900 border border-green-600 text-green-200': notification.type === 'success',
-                                'bg-red-900 border border-red-600 text-red-200': notification.type === 'error',
-                                'bg-yellow-900 border border-yellow-600 text-yellow-200': notification.type === 'warning',
-                                'bg-blue-900 border border-blue-600 text-blue-200': notification.type === 'info'
-                             }">
-                            <span x-text="notification.message"></span>
-                            <button @click="$store.notifications.remove(notification.id)" 
-                                    class="ml-2 text-gray-400 hover:text-white">
-                                <i class="fas fa-times"></i>
-                            </button>
-                        </div>
-                    </template>
-                </div>
-                
-                <!-- Converter Form -->
-                <div class="space-y-4">
-                    <div>
-                        <label class="block text-sm font-medium text-gray-300 mb-2">
-                            <i class="fas fa-user mr-2"></i>
-                            Character ID or URL
-                        </label>
-                        <input 
-                            type="text" 
-                            x-model="characterId"
-                            @input="validateCharacterId()"
-                            :class="{'border-red-500': !isValidId, 'border-gray-600': isValidId}"
-                            class="w-full p-3 bg-gray-700 border rounded-lg text-white placeholder-gray-400 focus:ring-2 focus:ring-dnd-gold focus:border-transparent"
-                            placeholder="Enter D&D Beyond character ID (e.g., 8675309) or full URL"
-                            :disabled="isConverting">
-                        <p class="text-sm text-gray-400 mt-1">
-                            Find this in your character URL: dndbeyond.com/character/<strong>8675309</strong>
-                        </p>
-                    </div>
-                    
-                    <!-- Progress Bar -->
-                    <div x-show="isConverting" class="space-y-2">
-                        <div class="flex justify-between text-sm">
-                            <span x-text="currentStep"></span>
-                            <span x-text="progress + '%'"></span>
-                        </div>
-                        <div class="w-full bg-gray-700 rounded-full h-2">
-                            <div class="bg-dnd-gold h-2 rounded-full transition-all duration-300" 
-                                 :style="`width: ${progress}%`"></div>
-                        </div>
-                    </div>
-                    
-                    <!-- Action Buttons -->
-                    <div class="flex gap-4 flex-wrap">
-                        <button 
-                            @click="convertCharacter()"
-                            :disabled="isConverting || !characterId.trim()"
-                            class="btn-primary flex items-center disabled:opacity-50 disabled:cursor-not-allowed">
-                            <i class="fas fa-sync mr-2" :class="{'fa-spin': isConverting}"></i>
-                            <span x-text="isConverting ? 'Converting...' : 'Convert Character'"></span>
-                        </button>
-                        
-                        <button 
-                            @click="resetForm()"
-                            :disabled="isConverting"
-                            class="btn-secondary flex items-center disabled:opacity-50">
-                            <i class="fas fa-undo mr-2"></i>
-                            Reset
-                        </button>
-                        
-                        <button 
-                            @click="downloadResult()"
-                            x-show="$store.conversionResults.hasResult"
-                            class="btn-primary flex items-center">
-                            <i class="fas fa-download mr-2"></i>
-                            Download XML
-                        </button>
-                    </div>
-                    
-                    <!-- Result Preview -->
-                    <div x-show="$store.conversionResults.hasResult" class="mt-6">
-                        <div class="flex items-center justify-between mb-2">
-                            <label class="block text-sm font-medium text-gray-300">
-                                <i class="fas fa-code mr-2"></i>
-                                Generated XML
-                            </label>
-                            <div class="text-sm text-gray-400">
-                                <span x-text="$store.conversionResults.characterName"></span>
-                                (<span x-text="$store.conversionResults.resultSize"></span>)
-                            </div>
-                        </div>
-                        <textarea 
-                            readonly
-                            x-model="$store.conversionResults.result"
-                            class="w-full h-32 p-3 bg-gray-700 border border-gray-600 rounded-lg text-white font-mono text-sm resize-none"
-                            placeholder="Generated XML will appear here..."></textarea>
-                    </div>
-                </div>
-            </div>
-
-            <!-- Quick Links -->
-            <div class="bg-gray-800 rounded-lg p-6">
-                <h2 class="text-xl font-semibold mb-4 text-dnd-gold">
-                    <i class="fas fa-link mr-2"></i>
-                    Quick Links
-                </h2>
-                <div class="grid grid-cols-1 gap-4">
-                    <a href="../legacy/index.html" class="bg-dnd-red hover:bg-red-700 p-4 rounded-lg block transition-colors">
-                        <div class="flex items-center">
-                            <i class="fas fa-arrow-left mr-3"></i>
-                            <div>
-                                <div class="font-semibold">Use Legacy Version</div>
-                                <div class="text-sm text-gray-300">Current working converter</div>
-                            </div>
-                        </div>
-                    </a>
-                </div>
-            </div>
-
-            <!-- Feature Flag Admin Panel (Press Ctrl+Shift+F to toggle) -->
-            <div x-data="featureFlagAdmin" x-show="showAdmin" 
-                 x-transition:enter="transition ease-out duration-300"
-                 x-transition:enter-start="opacity-0 transform scale-95"
-                 x-transition:enter-end="opacity-100 transform scale-100"
-                 x-transition:leave="transition ease-in duration-200"
-                 x-transition:leave-start="opacity-100 transform scale-100"
-                 x-transition:leave-end="opacity-0 transform scale-95"
-                 class="fixed inset-0 bg-black bg-opacity-50 flex items-center justify-center z-50" 
-                 style="display: none;">
-                <div class="bg-gray-800 rounded-lg p-6 max-w-4xl w-full mx-4 max-h-96 overflow-y-auto">
-                    <div class="flex items-center justify-between mb-4">
-                        <h2 class="text-xl font-semibold text-dnd-gold">
-                            <i class="fas fa-flag mr-2"></i>
-                            Feature Flag Admin
-                        </h2>
-                        <div class="flex gap-2">
-                            <button @click="clearAllOverrides()"
-                                    class="btn-secondary text-sm">
-                                Clear All Overrides
-                            </button>
-                            <button @click="showAdmin = false"
-                                    class="text-gray-400 hover:text-white">
-                                <i class="fas fa-times"></i>
-                            </button>
-                        </div>
-                    </div>
-                    
-                    <div class="mb-4 p-3 bg-blue-900 border border-blue-600 rounded-lg text-blue-200 text-sm">
-                        <i class="fas fa-keyboard mr-2"></i>
-                        Press <kbd class="bg-blue-800 px-1 rounded">Ctrl+Shift+F</kbd> to toggle this panel
-                    </div>
-                    
-                    <div class="space-y-3">
-                        <template x-for="[key, flag] in Object.entries(flags)" :key="key">
-                            <div class="bg-gray-700 p-4 rounded-lg">
-                                <div class="flex items-center justify-between mb-2">
-                                    <div class="flex items-center gap-3">
-                                        <span class="font-medium" x-text="flag.name || key"></span>
-                                        <span :class="getFlagDisplayClass(key)" x-text="getFlagStatus(key)"></span>
-                                    </div>
-                                    <div class="flex gap-2">
-                                        <button @click="toggleFlag(key)"
-                                                class="btn-primary text-sm">
-                                            Toggle
-                                        </button>
-                                        <button @click="clearOverride(key)"
-                                                x-show="getFlagStatus(key) === 'overridden'"
-                                                class="btn-secondary text-sm">
-                                            Clear Override
-                                        </button>
-                                    </div>
-                                </div>
-                                <p class="text-sm text-gray-300" x-text="flag.description"></p>
-                                <div class="mt-1 text-xs text-gray-400">
-                                    <template x-if="flag.rolloutPercentage !== undefined">
-                                        <span>Rollout: <span x-text="flag.rolloutPercentage"></span>%</span>
-                                    </template>
-                                </div>
-                            </div>
-                        </template>
-                    </div>
-                </div>
-            </div>
-        </main>
-    </div>
-
-
-  <script nomodule>!function(){var e=document,t=e.createElement("script");if(!("noModule"in t)&&"onbeforeload"in t){var n=!1;e.addEventListener("beforeload",(function(e){if(e.target===t)n=!0;else if(!e.target.hasAttribute("nomodule")||!n)return;e.preventDefault()}),!0),t.type="module",t.src=".",e.head.appendChild(t),t.remove()}}();</script>
-  <script nomodule crossorigin id="vite-legacy-polyfill" src="./assets/polyfills-legacy-BOYSSMRD.js"></script>
-  <script nomodule crossorigin id="vite-legacy-entry" data-src="./assets/main-legacy-B1xW-9oh.js">System.import(document.getElementById('vite-legacy-entry').getAttribute('data-src'))</script>
-</body>
->>>>>>> f9935e1f
+</body>
 </html>